--- conflicted
+++ resolved
@@ -78,26 +78,17 @@
 # Spectre V3 / Meltdown
 add_demo(meltdown SYSTEMS Linux PROCESSORS i686 x86_64 ppc64le)
 
-<<<<<<< HEAD
 # Spectre V2 -- branch target injection
-add_executable(spectre_v2 spectre_v2.cc)
-if((${CMAKE_SYSTEM_NAME} MATCHES "^Darwin$"))
+add_demo(spectre_v2)
+if(TARGET spectre_v2 AND (${CMAKE_SYSTEM_NAME} MATCHES "^Darwin$"))
   target_compile_options(spectre_v2 PRIVATE -fomit-frame-pointer)
-elseif((${CMAKE_SYSTEM_NAME} MATCHES "^Windows$"))
+elseif(TARGET spectre_v2 AND (${CMAKE_SYSTEM_NAME} MATCHES "^Windows$"))
   target_compile_options(spectre_v2 PRIVATE /Ob2)
   target_compile_options(spectre_v2 PRIVATE /GL)
 endif()
-target_link_libraries(spectre_v2 safeside)
 
-if(${CMAKE_SYSTEM_NAME} MATCHES "^(Linux)$")
-  # Spectre V1 BTB CA - mistraining BTB from another address space
-  add_executable(spectre_v1_btb_ca spectre_v1_btb_ca.cc)
-  target_link_libraries(spectre_v1_btb_ca safeside)
-endif()
-=======
 # L1 terminal fault -- Foreshadow OS -- Meltdown P
 add_demo(l1tf SYSTEMS Linux PROCESSORS i686 x86_64 ppc64le)
->>>>>>> b1fe03a0
 
 # Speculation over ERET, HVC and SMC instructions
 add_demo(eret_hvc_smc_wrapper SYSTEMS Linux PROCESSORS aarch64)
